import sys, json, random, asyncio

import hangups
import re
import random
from urllib.request  import urlopen
from hangups.ui.utils import get_conv_name
import dice
from hangupsbot.utils import text_to_segments


class CommandDispatcher(object):
    """Register commands and run them"""
    def __init__(self):
        self.commands = {}
        self.unknown_command = None

    @asyncio.coroutine
    def run(self, bot, event, *args, **kwds):
        """Run command"""
        try:
            func = self.commands[args[0]]
        except KeyError:
            if self.unknown_command:
                func = self.unknown_command
            else:
                raise

        # Automatically wrap command function in coroutine
        # (so we don't have to write @asyncio.coroutine decorator before every command function)
        func = asyncio.coroutine(func)

        args = list(args[1:])

        try:
            yield from func(bot, event, *args, **kwds)
        except Exception as e:
            print(e)

    def register(self, func):
        """Decorator for registering command"""
        self.commands[func.__name__] = func
        return func

    def register_unknown(self, func):
        """Decorator for registering unknown command"""
        self.unknown_command = func
        return func

# CommandDispatcher singleton
command = CommandDispatcher()


@command.register_unknown
def unknown_command(bot, event, *args):
    """Unknown command handler"""
    bot.send_message(event.conv,
                     '{}: u wot m8? That command doesnt exist!'.format(event.user.full_name))


@command.register
def help(bot, event, cmd=None, *args):
    """Help me, Obi-Wan Kenobi. You're my only hope."""
    if not cmd:
        segments = [hangups.ChatMessageSegment('Supported Commands:', is_bold=True),
                    hangups.ChatMessageSegment('\n', hangups.SegmentType.LINE_BREAK),
                    hangups.ChatMessageSegment(', '.join(sorted(command.commands.keys())))]
    else:
        try:
            command_fn = command.commands[cmd]
            segments = [hangups.ChatMessageSegment('{}:'.format(cmd), is_bold=True),
                        hangups.ChatMessageSegment('\n', hangups.SegmentType.LINE_BREAK)]
            segments.extend(text_to_segments(command_fn.__doc__))
        except KeyError:
            yield from command.unknown_command(bot, event)
            return

    bot.send_message_segments(event.conv, segments)


@command.register
def ping(bot, event, *args):
    """Zahrajem si ping pong!"""
    bot.send_message(event.conv, 'pong')

@command.register
def socs(bot, event, *args):
    url = "http://issocsopen.com/api"
    page = urlopen(url)
    bot.send_message(event.conv, page.read().decode('utf-8'))


@command.register
def echo(bot, event, *args):
    """Pojďme se opičit!"""
    bot.send_message(event.conv, '{}'.format(' '.join(args)))

@command.register
def roll(bot, event, *args):
    r = dice.roll(''.join(args))
    output = ""
    for i in r:
        output += " " + str(i)
    output += "] = " + str(int(r))
    bot.send_message(event.conv, "[" + output.strip())

@command.register
def users(bot, event, *args):
    """Výpis všech uživatelů v aktuálním Hangoutu (včetně G+ účtů a emailů)"""
    segments = [hangups.ChatMessageSegment('People in this chanel ({}):'.format(len(event.conv.users)),
                                           is_bold=True),
                hangups.ChatMessageSegment('\n', hangups.SegmentType.LINE_BREAK)]
    for u in sorted(event.conv.users, key=lambda x: x.full_name.split()[-1]):
        link = 'https://plus.google.com/u/0/{}/about'.format(u.id_.chat_id)
        segments.append(hangups.ChatMessageSegment(u.full_name, hangups.SegmentType.LINK,
                                                   link_target=link))
        if u.emails:
            segments.append(hangups.ChatMessageSegment(' ('))
            segments.append(hangups.ChatMessageSegment(u.emails[0], hangups.SegmentType.LINK,
                                                       link_target='mailto:{}'.format(u.emails[0])))
            segments.append(hangups.ChatMessageSegment(')'))
        segments.append(hangups.ChatMessageSegment('\n', hangups.SegmentType.LINE_BREAK))
    bot.send_message_segments(event.conv, segments)


@command.register
def user(bot, event, username, *args):
    """Vyhledá uživatele podle jména"""
    username_lower = username.strip().lower()
    segments = [hangups.ChatMessageSegment('Searching users for "{}":'.format(username),
                                           is_bold=True),
                hangups.ChatMessageSegment('\n', hangups.SegmentType.LINE_BREAK)]
    for u in sorted(bot._user_list._user_dict.values(), key=lambda x: x.full_name.split()[-1]):
        if not username_lower in u.full_name.lower():
            continue

        link = 'https://plus.google.com/u/0/{}/about'.format(u.id_.chat_id)
        segments.append(hangups.ChatMessageSegment(u.full_name, hangups.SegmentType.LINK,
                                                   link_target=link))
        if u.emails:
            segments.append(hangups.ChatMessageSegment(' ('))
            segments.append(hangups.ChatMessageSegment(u.emails[0], hangups.SegmentType.LINK,
                                                       link_target='mailto:{}'.format(u.emails[0])))
            segments.append(hangups.ChatMessageSegment(')'))
        segments.append(hangups.ChatMessageSegment(' ... {}'.format(u.id_.chat_id)))
        segments.append(hangups.ChatMessageSegment('\n', hangups.SegmentType.LINE_BREAK))
    bot.send_message_segments(event.conv, segments)


@command.register
def hangouts(bot, event, *args):
    """Výpis všech aktivních Hangoutů, v kterých řádí bot
        Vysvětlivky: c ... commands, f ... forwarding, a ... autoreplies"""
    segments = [hangups.ChatMessageSegment('List of active hangouts:', is_bold=True),
                hangups.ChatMessageSegment('\n', hangups.SegmentType.LINE_BREAK)]
    for c in bot.list_conversations():
        s = '{} [c: {:d}, f: {:d}, a: {:d}]'.format(get_conv_name(c, truncate=True),
                                                    bot.get_config_suboption(c.id_, 'commands_enabled'),
                                                    bot.get_config_suboption(c.id_, 'forwarding_enabled'),
                                                    bot.get_config_suboption(c.id_, 'autoreplies_enabled'))
        segments.append(hangups.ChatMessageSegment(s))
        segments.append(hangups.ChatMessageSegment('\n', hangups.SegmentType.LINE_BREAK))

    bot.send_message_segments(event.conv, segments)


@command.register
def rename(bot, event, *args):
    """Přejmenuje aktuální Hangout"""
    yield from bot._client.setchatname(event.conv_id, ' '.join(args))


@command.register
def leave(bot, event, *args):
    """Opustí aktuální Hangout"""
    yield from event.conv.send_message([
        hangups.ChatMessageSegment('I\'ll be back!')
    ])
    yield from bot._conv_list.delete_conversation(event.conv_id)


@command.register
def easteregg(bot, event, easteregg, eggcount=1, period=0.5, *args):
    """Spustí combo velikonočních vajíček (parametry: vajíčko [počet] [perioda])
       Podporovaná velikonoční vajíčka: ponies, pitchforks, bikeshed, shydino"""
    for i in range(int(eggcount)):
        yield from bot._client.sendeasteregg(event.conv_id, easteregg)
        if int(eggcount) > 1:
            yield from asyncio.sleep(float(period) + random.uniform(-0.1, 0.1))

@command.register
def spoof(bot, event, *args):
    """Spoofne instanci IngressBota na určené koordináty"""
    segments = [hangups.ChatMessageSegment('!!! CAUTION !!!', is_bold=True),
                hangups.ChatMessageSegment('\n', hangups.SegmentType.LINE_BREAK)]
    segments.append(hangups.ChatMessageSegment('User {} ('.format(event.user.full_name)))
    link = 'https://plus.google.com/u/0/{}/about'.format(event.user.id_.chat_id)
    segments.append(hangups.ChatMessageSegment(link, hangups.SegmentType.LINK,
                                               link_target=link))
    segments.append(hangups.ChatMessageSegment(')has been reported to the NSA for spoofing!'))
    bot.send_message_segments(event.conv, segments)


@command.register
def reload(bot, event, *args):
    """Znovu načte konfiguraci bota ze souboru"""
    bot.config.load()


@command.register
def quit(bot, event, *args):
    """Nech bota žít!"""
    print('HangupsBot killed by user {} from conversation {}'.format(event.user.full_name,
                                                                     get_conv_name(event.conv, truncate=True)))
    yield from bot._client.disconnect()


@command.register
def config(bot, event, cmd=None, *args):
    """Zobrazí nebo upraví konfiguraci bota
        Parametry: /bot config [get|set] [key] [subkey] [...] [value]"""

    if cmd == 'get' or cmd is None:
        config_args = list(args)
        value = bot.config.get_by_path(config_args) if config_args else dict(bot.config)
    elif cmd == 'set':
        config_args = list(args[:-1])
        if len(args) >= 2:
            bot.config.set_by_path(config_args, json.loads(args[-1]))
            bot.config.save()
            value = bot.config.get_by_path(config_args)
        else:
            yield from command.unknown_command(bot, event)
            return
    else:
        yield from command.unknown_command(bot, event)
        return

    if value is None:
        value = 'Parameter does not exist!'

    config_path = ' '.join(k for k in ['config'] + config_args)
    segments = [hangups.ChatMessageSegment('{}:'.format(config_path),
                                           is_bold=True),
                hangups.ChatMessageSegment('\n', hangups.SegmentType.LINE_BREAK)]
    segments.extend(text_to_segments(json.dumps(value, indent=2, sort_keys=True)))
    bot.send_message_segments(event.conv, segments)

@command.register
def flip(bot, event, *args):
    """Flip a coin"""
    n = random.randint(0, 1)
    bot.send_message(event.conv, "Heads" if n else "Tails")
<<<<<<< HEAD
    
@command.register
def roll(bot, event, roll='6', *args):
    """Roll a die"""
    try:
        if '-' in roll:
            limits = roll.split('-')
            return random.randint(int(limits[0]), int(limits[1]))
        else:
            return random.randint(1, int(roll))
    except:
        return "try again u wob"
        
@command.register
def prereqs(bot, event, code, *args):
    """Print the prereqs for a course"""
    try:
        course_info = json.loads(urlopen('http://pathways.csesoc.unsw.edu.au/tree/'+code.upper()).read().decode('utf-8'))
        if course_info['below']:
            for prereq in course_info['below']:
                if prereq['exists']:
                    bot.send_message(event.conv, prereq['code'] + ' ' + prereq['name'])
        else:
            bot.send_message(event.conv, 'No prerequisites')
    except:
        bot.send_message(event.conv, 'something wobbed up')
=======

@command.register
def fortune(bot, event, *args):
    """Give a random fortune"""
    url = "http://www.fortunecookiemessage.com"
    html = urlopen(url).read().decode('utf-8')
    m = re.search("class=\"cookie-link\">(<p>)?", content)
    m = re.search("(</p>)?</a>", content[m.end():])
    bot.send_message(event.conv, m.string[:m.start()])
>>>>>>> 6e3d2ea6
<|MERGE_RESOLUTION|>--- conflicted
+++ resolved
@@ -1,4 +1,4 @@
-import sys, json, random, asyncio
+﻿import sys, json, random, asyncio
 
 import hangups
 import re
@@ -107,7 +107,7 @@
 @command.register
 def users(bot, event, *args):
     """Výpis všech uživatelů v aktuálním Hangoutu (včetně G+ účtů a emailů)"""
-    segments = [hangups.ChatMessageSegment('People in this chanel ({}):'.format(len(event.conv.users)),
+    segments = [hangups.ChatMessageSegment('People in this channel ({}):'.format(len(event.conv.users)),
                                            is_bold=True),
                 hangups.ChatMessageSegment('\n', hangups.SegmentType.LINE_BREAK)]
     for u in sorted(event.conv.users, key=lambda x: x.full_name.split()[-1]):
@@ -251,20 +251,7 @@
     """Flip a coin"""
     n = random.randint(0, 1)
     bot.send_message(event.conv, "Heads" if n else "Tails")
-<<<<<<< HEAD
-    
-@command.register
-def roll(bot, event, roll='6', *args):
-    """Roll a die"""
-    try:
-        if '-' in roll:
-            limits = roll.split('-')
-            return random.randint(int(limits[0]), int(limits[1]))
-        else:
-            return random.randint(1, int(roll))
-    except:
-        return "try again u wob"
-        
+
 @command.register
 def prereqs(bot, event, code, *args):
     """Print the prereqs for a course"""
@@ -278,7 +265,6 @@
             bot.send_message(event.conv, 'No prerequisites')
     except:
         bot.send_message(event.conv, 'something wobbed up')
-=======
 
 @command.register
 def fortune(bot, event, *args):
@@ -287,5 +273,4 @@
     html = urlopen(url).read().decode('utf-8')
     m = re.search("class=\"cookie-link\">(<p>)?", content)
     m = re.search("(</p>)?</a>", content[m.end():])
-    bot.send_message(event.conv, m.string[:m.start()])
->>>>>>> 6e3d2ea6
+    bot.send_message(event.conv, m.string[:m.start()])